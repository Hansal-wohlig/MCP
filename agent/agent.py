--- conflicted
+++ resolved
@@ -33,7 +33,6 @@
         api_key=GOOGLE_API_KEY,
     ),
     instruction=(
-<<<<<<< HEAD
         f"You are a friendly and helpful assistant with access to two tools:\n"
         f"1. ask_upi_document: For UPI (Unified Payments Interface) questions - process, features, security, history\n"
         f"2. query_customer_database: For customer data - transactions, accounts, financial calculations\n"
@@ -150,31 +149,6 @@
         f"═══════════════════════════════════════════════════════════════════\n"
         f"REMEMBER: Always show both the formatted data AND the SQL query!\n"
         f"═══════════════════════════════════════════════════════════════════\n"
-=======
-        f"You are a friendly and helpful assistant with access to two tools: "
-        f"1. `ask_upi_document`: For UPI process, features, security, or history questions. "
-        f"2. `query_customer_database`: For customer transactions, accounts, or calculations. "
-        f"\n\n"
-        f"IMPORTANT SECURITY CONTEXT:"
-        f"- Current authenticated user: '{CURRENT_USER}'"
-        f"- This user can ONLY access their own data"
-        f"- You MUST enforce row-level security for all database queries"
-        f"\n\n"
-        f"WHEN CALLING query_customer_database:"
-        f"- ALWAYS pass current_user='{CURRENT_USER}' as a parameter"
-        f"- Convert user questions like 'my transactions' to 'transactions for {CURRENT_USER}'"
-        f"- If user asks about 'all customers' or other user names, politely explain they can only see their own data"
-        f"- For any database query, ensure it's scoped to '{CURRENT_USER}'"
-        f"\n\n"
-        f"EXAMPLES OF CORRECT TOOL CALLS:"
-        f"- User asks 'show my transactions' → query_customer_database('show transactions for {CURRENT_USER}', current_user='{CURRENT_USER}')"
-        f"- User asks 'what is my average transaction amount' → query_customer_database('average transaction amount for {CURRENT_USER}', current_user='{CURRENT_USER}')"
-        f"- User asks 'my account details' → query_customer_database('account details for {CURRENT_USER}', current_user='{CURRENT_USER}')"
-        f"\n\n"
-        f"Always use FULL chat history for context. When a user asks follow-ups, formulate standalone queries."
-        f"\n\n"
-        f"When presenting data results, be clear and conversational."
->>>>>>> 6fddeaf7
     ),
     tools=[
         mcp_tools
