--- conflicted
+++ resolved
@@ -306,11 +306,7 @@
         current_user: The authenticated user's name (REQUIRED for security)
     
     Returns:
-<<<<<<< HEAD
         Query results with SQL query included
-=======
-        Query results or error message
->>>>>>> 6fddeaf7
     """
     print(f"\n{'='*60}")
     print(f"[BQ Tool] Query: {natural_language_query}")
@@ -351,7 +347,9 @@
     if not (sql_upper.startswith('SELECT') or sql_upper.startswith('WITH')):
         return "I encountered an issue generating a SQL query. Please try rephrasing your question."
     
-<<<<<<< HEAD
+    # Execute SQL with security validation
+    text_result, df_result = _execute_query(sql_query, current_user)
+    
     # Clean SQL for display
     clean_sql = sql_query.strip().replace("```sql", "").replace("```", "")
     
@@ -395,34 +393,6 @@
         response_parts.append("No results found.")
     
     return "\n".join(response_parts)
-=======
-    # Execute SQL with security validation
-    text_result, df_result = _execute_query(sql_query, current_user)
-    
-    # If execution was blocked, text_result contains the error
-    if df_result is None:
-        return text_result
-    
-    # Format and return results
-    if not df_result.empty:
-        if df_result.shape == (1, 1):
-            result_summary_for_llm = f"The query returned a single value: {df_result.iloc[0, 0]}"
-            final_summary = summary_chain.invoke({
-                "question": natural_language_query,
-                "result_summary": result_summary_for_llm
-            }).content
-            return final_summary
-        
-        markdown_table = df_result.to_markdown(index=False)
-        return f"Here is your data:\n\n{markdown_table}"
-    else:
-        result_summary_for_llm = text_result
-        final_summary = summary_chain.invoke({
-            "question": natural_language_query,
-            "result_summary": result_summary_for_llm
-        }).content
-        return final_summary
->>>>>>> 6fddeaf7
 
 # --- 6. Run the Server ---
 if __name__ == "__main__":
